//! Type-level unsigned integers.
//!
//!
//! **Type operators** implemented:
//!
//! From `core::ops`: `BitAnd`, `BitOr`, `BitXor`, `Shl`, `Shr`, `Add`, `Sub`,
//!                 `Mul`, `Div`, and `Rem`.
//! From `typenum`: `Same`, `Cmp`, and `Pow`.
//!
//! Rather than directly using the structs defined in this module, it is recommended that
//! you import and use the relevant aliases from the [consts](../consts/index.html) module.
//!
//! # Example
//! ```rust
//! use std::ops::{BitAnd, BitOr, BitXor, Shl, Shr, Add, Sub, Mul, Div, Rem};
//! use typenum::{Unsigned, U1, U2, U3, U4};
//!
//! assert_eq!(<U3 as BitAnd<U2>>::Output::to_u32(), 2);
//! assert_eq!(<U3 as BitOr<U4>>::Output::to_u32(), 7);
//! assert_eq!(<U3 as BitXor<U2>>::Output::to_u32(), 1);
//! assert_eq!(<U3 as Shl<U1>>::Output::to_u32(), 6);
//! assert_eq!(<U3 as Shr<U1>>::Output::to_u32(), 1);
//! assert_eq!(<U3 as Add<U2>>::Output::to_u32(), 5);
//! assert_eq!(<U3 as Sub<U2>>::Output::to_u32(), 1);
//! assert_eq!(<U3 as Mul<U2>>::Output::to_u32(), 6);
//! assert_eq!(<U3 as Div<U2>>::Output::to_u32(), 1);
//! assert_eq!(<U3 as Rem<U2>>::Output::to_u32(), 1);
//! ```
//!

use core::ops::{BitAnd, BitOr, BitXor, Shl, Shr, Add, Sub, Mul, Div, Rem};
<<<<<<< HEAD
use {NonZero, Ord, Greater, Equal, Less, Pow, Cmp, Len};
=======
use core::marker::PhantomData;
use {NonZero, Ord, Greater, Equal, Less, Pow, Cmp};
>>>>>>> 22ba5b05
use bit::{Bit, B0, B1};

use private::{Trim, PrivateAnd, PrivateXor, PrivateSub, PrivateCmp, ShiftDiff, PrivateDiv,
              PrivateDivFirstStep, PrivatePow, BitDiff};

use private::{TrimOut, PrivateAndOut, PrivateXorOut, PrivateSubOut, PrivateCmpOut, PrivatePowOut,
              BitDiffOut, ShiftDiffOut, PrivateDivFirstStepQuot, PrivateDivFirstStepRem,
              PrivateDivQuot, PrivateDivRem};

use consts::{U0, U1};
use {Or, Shleft, Shright, Sum, Prod, Diff, Add1, Sub1, Square, Compare, Length};

pub use marker_traits::Unsigned;

/// The terminating type for `UInt`; it always comes after the most significant
/// bit. `UTerm` by itself represents zero, which is aliased to `U0`.
#[derive(Eq, PartialEq, Ord, PartialOrd, Clone, Copy, Hash, Debug)]
pub struct UTerm;

impl UTerm {
    /// Instantiates a singleton representing this unsigned integer.
    #[inline]
    pub fn new() -> UTerm {
        UTerm
    }
}

impl Unsigned for UTerm {
    #[inline]
    fn to_u8() -> u8 {
        0
    }
    #[inline]
    fn to_u16() -> u16 {
        0
    }
    #[inline]
    fn to_u32() -> u32 {
        0
    }
    #[inline]
    fn to_u64() -> u64 {
        0
    }
    #[inline]
    fn to_usize() -> usize {
        0
    }

    #[inline]
    fn to_i8() -> i8 {
        0
    }
    #[inline]
    fn to_i16() -> i16 {
        0
    }
    #[inline]
    fn to_i32() -> i32 {
        0
    }
    #[inline]
    fn to_i64() -> i64 {
        0
    }
    #[inline]
    fn to_isize() -> isize {
        0
    }
}

/// `UInt` is defined recursively, where `B` is the least significant bit and `U` is the rest
/// of the number. Conceptually, `U` should be bound by the trait `Unsigned` and `B` should
/// be bound by the trait `Bit`, but enforcing these bounds causes linear instead of
/// logrithmic scaling in some places, so they are left off for now. They may be enforced in
/// future.
///
/// In order to keep numbers unique, leading zeros are not allowed, so `UInt<UTerm, B0>` is
/// forbidden.
///
/// # Example
/// ```rust
/// use typenum::{B0, B1, UInt, UTerm, Unsigned};
///
/// type U6 = UInt<UInt<UInt<UTerm, B1>, B1>, B0>;
/// ```
#[derive(Eq, PartialEq, Ord, PartialOrd, Clone, Copy, Hash, Debug)]
pub struct UInt<U, B> {
    _marker: PhantomData<(U, B)>,
}

impl<U: Unsigned, B: Bit> UInt<U, B> {
    /// Instantiates a singleton representing this unsigned integer.
    #[inline]
    pub fn new() -> UInt<U, B> {
        UInt {
            _marker: PhantomData
        }
    }
}


impl<U: Unsigned, B: Bit> Unsigned for UInt<U, B> {
    #[inline]
    fn to_u8() -> u8 {
        B::to_u8() | U::to_u8() << 1
    }
    #[inline]
    fn to_u16() -> u16 {
        B::to_u8() as u16 | U::to_u16() << 1
    }
    #[inline]
    fn to_u32() -> u32 {
        B::to_u8() as u32 | U::to_u32() << 1
    }
    #[inline]
    fn to_u64() -> u64 {
        B::to_u8() as u64 | U::to_u64() << 1
    }
    #[inline]
    fn to_usize() -> usize {
        B::to_u8() as usize | U::to_usize() << 1
    }

    #[inline]
    fn to_i8() -> i8 {
        B::to_u8() as i8 | U::to_i8() << 1
    }
    #[inline]
    fn to_i16() -> i16 {
        B::to_u8() as i16 | U::to_i16() << 1
    }
    #[inline]
    fn to_i32() -> i32 {
        B::to_u8() as i32 | U::to_i32() << 1
    }
    #[inline]
    fn to_i64() -> i64 {
        B::to_u8() as i64 | U::to_i64() << 1
    }
    #[inline]
    fn to_isize() -> isize {
        B::to_u8() as isize | U::to_isize() << 1
    }
}

impl<U: Unsigned, B: Bit> NonZero for UInt<U, B> {}

// macro for testing operation results. Uses `Same` to ensure the types are equal and
// not just the values they evaluate to.
macro_rules! test_uint_op {
    ($op:ident $Lhs:ident = $Answer:ident) => (
        {
            type Test = <<$Lhs as $op>::Output as ::Same<$Answer>>::Output;
            assert_eq!(<$Answer as Unsigned>::to_u64(), <Test as Unsigned>::to_u64());
        }
        );
    ($Lhs:ident $op:ident $Rhs:ident = $Answer:ident) => (
        {
            type Test = <<$Lhs as $op<$Rhs>>::Output as ::Same<$Answer>>::Output;
            assert_eq!(<$Answer as Unsigned>::to_u64(), <Test as Unsigned>::to_u64());
        }
        );
}

// ---------------------------------------------------------------------------------------
// Getting length of unsigned integers, which is defined as the number of bits before `UTerm`

/// Length of `UTerm` by itself is 0
impl Len for UTerm {
    type Output = U0;
}

/// Length of a bit is 1
impl<U: Unsigned, B: Bit> Len for UInt<U, B>
    where U: Len,
          Length<U>: Add<B1>,
          Add1<Length<U>>: Unsigned
{
    type Output = Add1<Length<U>>;
}

// ---------------------------------------------------------------------------------------
// Adding bits to unsigned integers

/// `UTerm + B0 = UTerm`
impl Add<B0> for UTerm {
    type Output = UTerm;
    fn add(self, _: B0) -> Self::Output {
        UTerm
    }
}

/// `U + B0 = U`
impl<U: Unsigned, B: Bit> Add<B0> for UInt<U, B> {
    type Output = UInt<U, B>;
    fn add(self, _: B0) -> Self::Output {
        UInt::new()
    }
}

/// `UTerm + B1 = UInt<UTerm, B1>`
impl Add<B1> for UTerm {
    type Output = UInt<UTerm, B1>;
    fn add(self, _: B1) -> Self::Output {
        UInt::new()
    }
}

/// `UInt<U, B0> + B1 = UInt<U + B1>`
impl<U: Unsigned> Add<B1> for UInt<U, B0> {
    type Output = UInt<U, B1>;
    fn add(self, _: B1) -> Self::Output {
        UInt::new()
    }
}

/// `UInt<U, B1> + B1 = UInt<U + B1, B0>`
impl<U: Unsigned> Add<B1> for UInt<U, B1>
    where U: Add<B1>,
          Sum<U, B1>: Unsigned
{
    type Output = UInt<Add1<U>, B0>;
    fn add(self, _: B1) -> Self::Output {
        UInt::new()
    }
}

// ---------------------------------------------------------------------------------------
// Adding unsigned integers

/// `UTerm + U = U`
impl<U: Unsigned> Add<U> for UTerm {
    type Output = U;
    fn add(self, _: U) -> Self::Output {
        unsafe { ::core::mem::uninitialized() }
    }
}

/// `UInt<U, B> + UTerm = UInt<U, B>`
impl<U: Unsigned, B: Bit> Add<UTerm> for UInt<U, B> {
    type Output = UInt<U, B>;
    fn add(self, _: UTerm) -> Self::Output {
        UInt::new()
    }
}

/// `UInt<Ul, B0> + UInt<Ur, B0> = UInt<Ul + Ur, B0>`
impl<Ul: Unsigned, Ur: Unsigned> Add<UInt<Ur, B0>> for UInt<Ul, B0>
    where Ul: Add<Ur>
{
    type Output = UInt<Sum<Ul, Ur>, B0>;
    fn add(self, _: UInt<Ur, B0>) -> Self::Output {
        unsafe { ::core::mem::uninitialized() }
    }
}

/// `UInt<Ul, B0> + UInt<Ur, B1> = UInt<Ul + Ur, B1>`
impl<Ul: Unsigned, Ur: Unsigned> Add<UInt<Ur, B1>> for UInt<Ul, B0>
    where Ul: Add<Ur>
{
    type Output = UInt<Sum<Ul, Ur>, B1>;
    fn add(self, _: UInt<Ur, B1>) -> Self::Output {
        unsafe { ::core::mem::uninitialized() }
    }
}

/// `UInt<Ul, B1> + UInt<Ur, B0> = UInt<Ul + Ur, B1>`
impl<Ul: Unsigned, Ur: Unsigned> Add<UInt<Ur, B0>> for UInt<Ul, B1>
    where Ul: Add<Ur>
{
    type Output = UInt<Sum<Ul, Ur>, B1>;
    fn add(self, _: UInt<Ur, B0>) -> Self::Output {
        unsafe { ::core::mem::uninitialized() }
    }
}

/// `UInt<Ul, B1> + UInt<Ur, B1> = UInt<(Ul + Ur) + B1, B0>`
impl<Ul: Unsigned, Ur: Unsigned> Add<UInt<Ur, B1>> for UInt<Ul, B1>
    where Ul: Add<Ur>,
          Sum<Ul, Ur>: Add<B1>
{
    type Output = UInt<Add1<Sum<Ul, Ur>>, B0>;
    fn add(self, _: UInt<Ur, B1>) -> Self::Output {
        unsafe { ::core::mem::uninitialized() }
    }
}

// ---------------------------------------------------------------------------------------
// Subtracting bits from unsigned integers

/// `UTerm - B0 = Term`
impl Sub<B0> for UTerm {
    type Output = UTerm;
    fn sub(self, _: B0) -> Self::Output {
        UTerm
    }
}

/// `UInt - B0 = UInt`
impl<U: Unsigned, B: Bit> Sub<B0> for UInt<U, B> {
    type Output = UInt<U, B>;
    fn sub(self, _: B0) -> Self::Output {
        UInt::new()
    }
}

/// `UInt<U, B1> - B1 = UInt<U, B0>`
impl<U: Unsigned, B: Bit> Sub<B1> for UInt<UInt<U, B>, B1> {
    type Output = UInt<UInt<U, B>, B0>;
    fn sub(self, _: B1) -> Self::Output {
        UInt::new()
    }
}

/// `UInt<UTerm, B1> - B1 = UTerm`
impl Sub<B1> for UInt<UTerm, B1> {
    type Output = UTerm;
    fn sub(self, _: B1) -> Self::Output {
        UTerm
    }
}

/// `UInt<U, B0> - B1 = UInt<U - B1, B1>`
impl<U: Unsigned> Sub<B1> for UInt<U, B0>
    where U: Sub<B1>,
          Sub1<U>: Unsigned
{
    type Output = UInt<Sub1<U>, B1>;
    fn sub(self, _: B1) -> Self::Output {
        UInt::new()
    }
}

// ---------------------------------------------------------------------------------------
// Subtracting unsigned integers

/// `UTerm - UTerm = UTerm`
impl Sub<UTerm> for UTerm {
    type Output = UTerm;
    fn sub(self, _: UTerm) -> Self::Output {
        UTerm
    }
}

/// Subtracting unsigned integers. We just do our `PrivateSub` and then `Trim` the output.
impl<Ul: Unsigned, Bl: Bit, Ur: Unsigned> Sub<Ur> for UInt<Ul, Bl>
    where UInt<Ul, Bl>: PrivateSub<Ur>,
          PrivateSubOut<UInt<Ul, Bl>, Ur>: Trim
{
    type Output = TrimOut<PrivateSubOut<UInt<Ul, Bl>, Ur>>;
    fn sub(self, _: Ur) -> Self::Output {
        unsafe { ::core::mem::uninitialized() }
    }
}

/// `U - UTerm = U`
impl<U: Unsigned> PrivateSub<UTerm> for U {
    type Output = U;
}

/// `UInt<Ul, B0> - UInt<Ur, B0> = UInt<Ul - Ur, B0>`
impl<Ul: Unsigned, Ur: Unsigned> PrivateSub<UInt<Ur, B0>> for UInt<Ul, B0>
    where Ul: PrivateSub<Ur>
{
    type Output = UInt<PrivateSubOut<Ul, Ur>, B0>;
}

/// `UInt<Ul, B0> - UInt<Ur, B1> = UInt<(Ul - Ur) - B1, B1>`
impl<Ul: Unsigned, Ur: Unsigned> PrivateSub<UInt<Ur, B1>> for UInt<Ul, B0>
    where Ul: PrivateSub<Ur>,
          PrivateSubOut<Ul, Ur>: Sub<B1>
{
    type Output = UInt<Sub1<PrivateSubOut<Ul, Ur>>, B1>;
}

/// `UInt<Ul, B1> - UInt<Ur, B0> = UInt<Ul - Ur, B1>`
impl<Ul: Unsigned, Ur: Unsigned> PrivateSub<UInt<Ur, B0>> for UInt<Ul, B1>
    where Ul: PrivateSub<Ur>
{
    type Output = UInt<PrivateSubOut<Ul, Ur>, B1>;
}

/// `UInt<Ul, B1> - UInt<Ur, B1> = UInt<Ul - Ur, B0>`
impl<Ul: Unsigned, Ur: Unsigned> PrivateSub<UInt<Ur, B1>> for UInt<Ul, B1>
    where Ul: PrivateSub<Ur>
{
    type Output = UInt<PrivateSubOut<Ul, Ur>, B0>;
}

// ---------------------------------------------------------------------------------------
// And unsigned integers

/// 0 & X = 0
impl<Ur: Unsigned> BitAnd<Ur> for UTerm {
    type Output = UTerm;
    fn bitand(self, _: Ur) -> Self::Output {
        UTerm
    }
}

/// Anding unsigned integers.
/// We use our `PrivateAnd` operator and then `Trim` the output.
impl<Ul: Unsigned, Bl: Bit, Ur: Unsigned> BitAnd<Ur> for UInt<Ul, Bl>
    where UInt<Ul, Bl>: PrivateAnd<Ur>,
          PrivateAndOut<UInt<Ul, Bl>, Ur>: Trim
{
    type Output = TrimOut<PrivateAndOut<UInt<Ul, Bl>, Ur>>;
    fn bitand(self, _: Ur) -> Self::Output {
        unsafe { ::core::mem::uninitialized() }
    }
}

/// `UTerm & X = UTerm`
impl<U: Unsigned> PrivateAnd<U> for UTerm {
    type Output = UTerm;
}

/// `X & UTerm = UTerm`
impl<B: Bit, U: Unsigned> PrivateAnd<UTerm> for UInt<U, B> {
    type Output = UTerm;
}

/// `UInt<Ul, B0> & UInt<Ur, B0> = UInt<Ul & Ur, B0>`
impl<Ul: Unsigned, Ur: Unsigned> PrivateAnd<UInt<Ur, B0>> for UInt<Ul, B0>
    where Ul: PrivateAnd<Ur>
{
    type Output = UInt<PrivateAndOut<Ul, Ur>, B0>;
}

/// `UInt<Ul, B0> & UInt<Ur, B1> = UInt<Ul & Ur, B0>`
impl<Ul: Unsigned, Ur: Unsigned> PrivateAnd<UInt<Ur, B1>> for UInt<Ul, B0>
    where Ul: PrivateAnd<Ur>
{
    type Output = UInt<PrivateAndOut<Ul, Ur>, B0>;
}

/// `UInt<Ul, B1> & UInt<Ur, B0> = UInt<Ul & Ur, B0>`
impl<Ul: Unsigned, Ur: Unsigned> PrivateAnd<UInt<Ur, B0>> for UInt<Ul, B1>
    where Ul: PrivateAnd<Ur>
{
    type Output = UInt<PrivateAndOut<Ul, Ur>, B0>;
}

/// `UInt<Ul, B1> & UInt<Ur, B1> = UInt<Ul & Ur, B1>`
impl<Ul: Unsigned, Ur: Unsigned> PrivateAnd<UInt<Ur, B1>> for UInt<Ul, B1>
    where Ul: PrivateAnd<Ur>
{
    type Output = UInt<PrivateAndOut<Ul, Ur>, B1>;
}

// ---------------------------------------------------------------------------------------
// Or unsigned integers

/// `UTerm | X = X`
impl<U: Unsigned> BitOr<U> for UTerm {
    type Output = U;
    fn bitor(self, _: U) -> Self::Output {
        unsafe { ::core::mem::uninitialized() }
    }
}

///  `X | UTerm = X`
impl<B: Bit, U: Unsigned> BitOr<UTerm> for UInt<U, B> {
    type Output = Self;
    fn bitor(self, _: UTerm) -> Self::Output {
        UInt::new()
    }
}

/// `UInt<Ul, B0> | UInt<Ur, B0> = UInt<Ul | Ur, B0>`
impl<Ul: Unsigned, Ur: Unsigned> BitOr<UInt<Ur, B0>> for UInt<Ul, B0>
    where Ul: BitOr<Ur>
{
    type Output = UInt<<Ul as BitOr<Ur>>::Output, B0>;
    fn bitor(self, _: UInt<Ur, B0>) -> Self::Output {
        unsafe { ::core::mem::uninitialized() }
    }
}

/// `UInt<Ul, B0> | UInt<Ur, B1> = UInt<Ul | Ur, B1>`
impl<Ul: Unsigned, Ur: Unsigned> BitOr<UInt<Ur, B1>> for UInt<Ul, B0>
    where Ul: BitOr<Ur>
{
    type Output = UInt<Or<Ul, Ur>, B1>;
    fn bitor(self, _: UInt<Ur, B1>) -> Self::Output {
        unsafe { ::core::mem::uninitialized() }
    }
}

/// `UInt<Ul, B1> | UInt<Ur, B0> = UInt<Ul | Ur, B1>`
impl<Ul: Unsigned, Ur: Unsigned> BitOr<UInt<Ur, B0>> for UInt<Ul, B1>
    where Ul: BitOr<Ur>
{
    type Output = UInt<Or<Ul, Ur>, B1>;
    fn bitor(self, _: UInt<Ur, B0>) -> Self::Output {
        unsafe { ::core::mem::uninitialized() }
    }
}

/// `UInt<Ul, B1> | UInt<Ur, B1> = UInt<Ul | Ur, B1>`
impl<Ul: Unsigned, Ur: Unsigned> BitOr<UInt<Ur, B1>> for UInt<Ul, B1>
    where Ul: BitOr<Ur>
{
    type Output = UInt<Or<Ul, Ur>, B1>;
    fn bitor(self, _: UInt<Ur, B1>) -> Self::Output {
        unsafe { ::core::mem::uninitialized() }
    }
}

// ---------------------------------------------------------------------------------------
// Xor unsigned integers

/// 0 ^ X = X
impl<Ur: Unsigned> BitXor<Ur> for UTerm {
    type Output = Ur;
    fn bitxor(self, _: Ur) -> Self::Output {
        unsafe { ::core::mem::uninitialized() }
    }
}

/// Xoring unsigned integers.
/// We use our `PrivateXor` operator and then `Trim` the output.
impl<Ul: Unsigned, Bl: Bit, Ur: Unsigned> BitXor<Ur> for UInt<Ul, Bl>
    where UInt<Ul, Bl>: PrivateXor<Ur>,
          PrivateXorOut<UInt<Ul, Bl>, Ur>: Trim
{
    type Output = TrimOut<PrivateXorOut<UInt<Ul, Bl>, Ur>>;
    fn bitxor(self, _: Ur) -> Self::Output {
        unsafe { ::core::mem::uninitialized() }
    }
}

/// `UTerm ^ X = X`
impl<U: Unsigned> PrivateXor<U> for UTerm {
    type Output = U;
}

/// `X ^ UTerm = X`
impl<B: Bit, U: Unsigned> PrivateXor<UTerm> for UInt<U, B> {
    type Output = Self;
}

/// `UInt<Ul, B0> ^ UInt<Ur, B0> = UInt<Ul ^ Ur, B0>`
impl<Ul: Unsigned, Ur: Unsigned> PrivateXor<UInt<Ur, B0>> for UInt<Ul, B0>
    where Ul: PrivateXor<Ur>
{
    type Output = UInt<PrivateXorOut<Ul, Ur>, B0>;
}

/// `UInt<Ul, B0> ^ UInt<Ur, B1> = UInt<Ul ^ Ur, B1>`
impl<Ul: Unsigned, Ur: Unsigned> PrivateXor<UInt<Ur, B1>> for UInt<Ul, B0>
    where Ul: PrivateXor<Ur>
{
    type Output = UInt<PrivateXorOut<Ul, Ur>, B1>;
}

/// `UInt<Ul, B1> ^ UInt<Ur, B0> = UInt<Ul ^ Ur, B1>`
impl<Ul: Unsigned, Ur: Unsigned> PrivateXor<UInt<Ur, B0>> for UInt<Ul, B1>
    where Ul: PrivateXor<Ur>
{
    type Output = UInt<PrivateXorOut<Ul, Ur>, B1>;
}

/// `UInt<Ul, B1> ^ UInt<Ur, B1> = UInt<Ul ^ Ur, B0>`
impl<Ul: Unsigned, Ur: Unsigned> PrivateXor<UInt<Ur, B1>> for UInt<Ul, B1>
    where Ul: PrivateXor<Ur>
{
    type Output = UInt<PrivateXorOut<Ul, Ur>, B0>;
}

// ---------------------------------------------------------------------------------------
// Shl unsigned integers

/// Shifting left `UTerm` by an unsigned integer: `UTerm << U = UTerm`
impl<U: Unsigned> Shl<U> for UTerm {
    type Output = UTerm;
    fn shl(self, _: U) -> Self::Output {
        UTerm
    }
}

/// Shifting left `UInt` by `UTerm`: `UInt<U, B> << UTerm = UInt<U, B>`
impl<U: Unsigned, B: Bit> Shl<UTerm> for UInt<U, B> {
    type Output = UInt<U, B>;
    fn shl(self, _: UTerm) -> Self::Output {
        UInt::new()
    }
}

/// Shifting left any unsigned by a zero bit: `U << B0 = U`
impl<U: Unsigned, B: Bit> Shl<B0> for UInt<U, B> {
    type Output = UInt<U, B>;
    fn shl(self, _: B0) -> Self::Output {
        UInt::new()
    }
}

/// Shifting `UTerm` by a 0 bit: `UTerm << B0 = UTerm`
impl Shl<B0> for UTerm {
    type Output = UTerm;
    fn shl(self, _: B0) -> Self::Output {
        UTerm
    }
}

/// Shifting `UTerm` by a 1 bit: `UTerm << B1 = UTerm`
impl Shl<B1> for UTerm {
    type Output = UTerm;
    fn shl(self, _: B1) -> Self::Output {
        UTerm
    }
}

/// Shifting left a `UInt` by a one bit: `UInt<U, B> << B1 = UInt<UInt<U, B>, B0>`
impl<U: Unsigned, B: Bit> Shl<B1> for UInt<U, B> {
    type Output = UInt<UInt<U, B>, B0>;
    fn shl(self, _: B1) -> Self::Output {
        UInt::new()
    }
}

/// Shifting left `UInt` by `UInt`: `X << Y` = `UInt(X, B0) << (Y - 1)`
impl<U: Unsigned, B: Bit, Ur: Unsigned, Br: Bit> Shl<UInt<Ur, Br>> for UInt<U, B>
    where UInt<Ur, Br>: Sub<B1>,
          UInt<UInt<U, B>, B0>: Shl<Sub1<UInt<Ur, Br>>>
{
    type Output = Shleft<UInt<UInt<U, B>, B0>, Sub1<UInt<Ur, Br>>>;
    fn shl(self, _: UInt<Ur, Br>) -> Self::Output {
        unsafe { ::core::mem::uninitialized() }
    }
}

// ---------------------------------------------------------------------------------------
// Shr unsigned integers

/// Shifting right a `UTerm` by an unsigned integer: `UTerm >> U = UTerm`
impl<U: Unsigned> Shr<U> for UTerm {
    type Output = UTerm;
    fn shr(self, _: U) -> Self::Output {
        UTerm
    }
}

/// Shifting right `UInt` by `UTerm`: `UInt<U, B> >> UTerm = UInt<U, B>`
impl<U: Unsigned, B: Bit> Shr<UTerm> for UInt<U, B> {
    type Output = UInt<U, B>;
    fn shr(self, _: UTerm) -> Self::Output {
        UInt::new()
    }
}

/// Shifting right `UTerm` by a 0 bit: `UTerm >> B0 = UTerm`
impl Shr<B0> for UTerm {
    type Output = UTerm;
    fn shr(self, _: B0) -> Self::Output {
        UTerm
    }
}

/// Shifting right `UTerm` by a 1 bit: `UTerm >> B1 = UTerm`
impl Shr<B1> for UTerm {
    type Output = UTerm;
    fn shr(self, _: B1) -> Self::Output {
        UTerm
    }
}

/// Shifting right any unsigned by a zero bit: `U >> B0 = U`
impl<U: Unsigned, B: Bit> Shr<B0> for UInt<U, B> {
    type Output = UInt<U, B>;
    fn shr(self, _: B0) -> Self::Output {
        UInt::new()
    }
}

/// Shifting right a `UInt` by a 1 bit: `UInt<U, B> >> B1 = U`
impl<U: Unsigned, B: Bit> Shr<B1> for UInt<U, B> {
    type Output = U;
    fn shr(self, _: B1) -> Self::Output {
        unsafe { ::core::mem::uninitialized() }
    }
}

/// Shifting right `UInt` by `UInt`: `UInt(U, B) >> Y` = `U >> (Y - 1)`
impl<U: Unsigned, B: Bit, Ur: Unsigned, Br: Bit> Shr<UInt<Ur, Br>> for UInt<U, B>
    where UInt<Ur, Br>: Sub<B1>,
          U: Shr<Sub1<UInt<Ur, Br>>>
{
    type Output = Shright<U, Sub1<UInt<Ur, Br>>>;
    fn shr(self, _: UInt<Ur, Br>) -> Self::Output {
        unsafe { ::core::mem::uninitialized() }
    }
}

// ---------------------------------------------------------------------------------------
// Multiply unsigned integers

/// `UInt * B0 = UTerm`
impl<U: Unsigned, B: Bit> Mul<B0> for UInt<U, B> {
    type Output = UTerm;
    fn mul(self, _: B0) -> Self::Output {
        UTerm
    }
}

/// `UTerm * B0 = UTerm`
impl Mul<B0> for UTerm {
    type Output = UTerm;
    fn mul(self, _: B0) -> Self::Output {
        UTerm
    }
}

/// `UTerm * B1 = UTerm`
impl Mul<B1> for UTerm {
    type Output = UTerm;
    fn mul(self, _: B1) -> Self::Output {
        UTerm
    }
}

/// `UInt * B1 = UInt`
impl<U: Unsigned, B: Bit> Mul<B1> for UInt<U, B> {
    type Output = UInt<U, B>;
    fn mul(self, _: B1) -> Self::Output {
        UInt::new()
    }
}

/// `UInt<U, B> * UTerm = UTerm`
impl<U: Unsigned, B: Bit> Mul<UTerm> for UInt<U, B> {
    type Output = UTerm;
    fn mul(self, _: UTerm) -> Self::Output {
        UTerm
    }
}

/// `UTerm * U = UTerm`
impl<U: Unsigned> Mul<U> for UTerm {
    type Output = UTerm;
    fn mul(self, _: U) -> Self::Output {
        UTerm
    }
}

/// `UInt<Ul, B0> * UInt<Ur, B> = UInt<(Ul * UInt<Ur, B>), B0>`
impl<Ul: Unsigned, B: Bit, Ur: Unsigned> Mul<UInt<Ur, B>> for UInt<Ul, B0>
    where Ul: Mul<UInt<Ur, B>>
{
    type Output = UInt<Prod<Ul, UInt<Ur, B>>, B0>;
    fn mul(self, _: UInt<Ur, B>) -> Self::Output {
        unsafe { ::core::mem::uninitialized() }
    }
}

/// `UInt<Ul, B1> * UInt<Ur, B> = UInt<(Ul * UInt<Ur, B>), B0> + UInt<Ur, B>`
impl<Ul: Unsigned, B: Bit, Ur: Unsigned> Mul<UInt<Ur, B>> for UInt<Ul, B1>
    where Ul: Mul<UInt<Ur, B>>,
          UInt<Prod<Ul, UInt<Ur, B>>, B0>: Add<UInt<Ur, B>>
{
    type Output = Sum<UInt<Prod<Ul, UInt<Ur, B>>, B0>, UInt<Ur, B>>;
    fn mul(self, _: UInt<Ur, B>) -> Self::Output {
        unsafe { ::core::mem::uninitialized() }
    }
}

// ---------------------------------------------------------------------------------------
// Compare unsigned integers

/// Zero == Zero
impl Cmp<UTerm> for UTerm {
    type Output = Equal;
}

/// Nonzero > Zero
impl<U: Unsigned, B: Bit> Cmp<UTerm> for UInt<U, B> {
    type Output = Greater;
}

/// Zero < Nonzero
impl<U: Unsigned, B: Bit> Cmp<UInt<U, B>> for UTerm {
    type Output = Less;
}

/// `UInt<Ul, B0>` cmp with `UInt<Ur, B0>`: `SoFar` is `Equal`
impl<Ul: Unsigned, Ur: Unsigned> Cmp<UInt<Ur, B0>> for UInt<Ul, B0>
    where Ul: PrivateCmp<Ur, Equal>
{
    type Output = PrivateCmpOut<Ul, Ur, Equal>;
}

/// `UInt<Ul, B1>` cmp with `UInt<Ur, B1>`: `SoFar` is `Equal`
impl<Ul: Unsigned, Ur: Unsigned> Cmp<UInt<Ur, B1>> for UInt<Ul, B1>
    where Ul: PrivateCmp<Ur, Equal>
{
    type Output = PrivateCmpOut<Ul, Ur, Equal>;
}

/// `UInt<Ul, B0>` cmp with `UInt<Ur, B1>`: `SoFar` is `Less`
impl<Ul: Unsigned, Ur: Unsigned> Cmp<UInt<Ur, B1>> for UInt<Ul, B0>
    where Ul: PrivateCmp<Ur, Less>
{
    type Output = PrivateCmpOut<Ul, Ur, Less>;
}

/// `UInt<Ul, B1>` cmp with `UInt<Ur, B0>`: `SoFar` is `Greater`
impl<Ul: Unsigned, Ur: Unsigned> Cmp<UInt<Ur, B0>> for UInt<Ul, B1>
    where Ul: PrivateCmp<Ur, Greater>
{
    type Output = PrivateCmpOut<Ul, Ur, Greater>;
}

/// Comparing non-terimal bits, with both having bit `B0`.
/// These are `Equal`, so we propogate `SoFar`.
impl<Ul, Ur, SoFar> PrivateCmp<UInt<Ur, B0>, SoFar> for UInt<Ul, B0>
    where Ul: Unsigned,
          Ur: Unsigned,
          SoFar: Ord,
          Ul: PrivateCmp<Ur, SoFar>
{
    type Output = PrivateCmpOut<Ul, Ur, SoFar>;
}

/// Comparing non-terimal bits, with both having bit `B1`.
/// These are `Equal`, so we propogate `SoFar`.
impl<Ul, Ur, SoFar> PrivateCmp<UInt<Ur, B1>, SoFar> for UInt<Ul, B1>
    where Ul: Unsigned,
          Ur: Unsigned,
          SoFar: Ord,
          Ul: PrivateCmp<Ur, SoFar>
{
    type Output = PrivateCmpOut<Ul, Ur, SoFar>;
}

/// Comparing non-terimal bits, with `Lhs` having bit `B0` and `Rhs` having bit `B1`.
/// `SoFar`, Lhs is `Less`.
impl<Ul, Ur, SoFar> PrivateCmp<UInt<Ur, B1>, SoFar> for UInt<Ul, B0>
    where Ul: Unsigned,
          Ur: Unsigned,
          SoFar: Ord,
          Ul: PrivateCmp<Ur, Less>
{
    type Output = PrivateCmpOut<Ul, Ur, Less>;
}

/// Comparing non-terimal bits, with `Lhs` having bit `B1` and `Rhs` having bit `B0`.
/// `SoFar`, Lhs is `Greater`.
impl<Ul, Ur, SoFar> PrivateCmp<UInt<Ur, B0>, SoFar> for UInt<Ul, B1>
    where Ul: Unsigned,
          Ur: Unsigned,
          SoFar: Ord,
          Ul: PrivateCmp<Ur, Greater>
{
    type Output = PrivateCmpOut<Ul, Ur, Greater>;
}

/// Got to the end of just the `Lhs`. It's `Less`.
impl<U: Unsigned, B: Bit, SoFar: Ord> PrivateCmp<UInt<U, B>, SoFar> for UTerm {
    type Output = Less;
}

/// Got to the end of just the `Rhs`. `Lhs` is `Greater`.
impl<U: Unsigned, B: Bit, SoFar: Ord> PrivateCmp<UTerm, SoFar> for UInt<U, B> {
    type Output = Greater;
}

/// Got to the end of both! Return `SoFar`
impl<SoFar: Ord> PrivateCmp<UTerm, SoFar> for UTerm {
    type Output = SoFar;
}

macro_rules! test_ord {
    ($Lhs:ident > $Rhs:ident) => (
        {
            type Test = <$Lhs as Cmp<$Rhs>>::Output;
            assert_eq!(::core::cmp::Ordering::Greater, <Test as Ord>::to_ordering());
        }
        );
    ($Lhs:ident == $Rhs:ident) => (
        {
            type Test = <$Lhs as Cmp<$Rhs>>::Output;
            assert_eq!(::core::cmp::Ordering::Equal, <Test as Ord>::to_ordering());
        }
        );
    ($Lhs:ident < $Rhs:ident) => (
        {
            type Test = <$Lhs as Cmp<$Rhs>>::Output;
            assert_eq!(::core::cmp::Ordering::Less, <Test as Ord>::to_ordering());
        }
        );
}

// ---------------------------------------------------------------------------------------
// Getting difference in number of bits

impl<Ul, Bl, Ur, Br> BitDiff<UInt<Ur, Br>> for UInt<Ul, Bl>
    where Ul: Unsigned,
          Bl: Bit,
          Ur: Unsigned,
          Br: Bit,
          Ul: BitDiff<Ur>
{
    type Output = BitDiffOut<Ul, Ur>;
}

impl<Ul> BitDiff<UTerm> for Ul
    where Ul: Unsigned + Len
{
    type Output = Length<Ul>;
}

// ---------------------------------------------------------------------------------------
// Shifting one number until it's the size of another

impl<Ul: Unsigned, Ur: Unsigned> ShiftDiff<Ur> for Ul
    where Ur: BitDiff<Ul>,
          Ul: Shl<BitDiffOut<Ur, Ul>>
{
    type Output = Shleft<Ul, BitDiffOut<Ur, Ul>>;
}

// ---------------------------------------------------------------------------------------
// Powers of unsigned integers

/// X^N
impl<X: Unsigned, N: Unsigned> Pow<N> for X
    where X: PrivatePow<U1, N>
{
    type Output = PrivatePowOut<X, U1, N>;
}

impl<Y: Unsigned, X: Unsigned> PrivatePow<Y, U0> for X {
    type Output = Y;
}

impl<Y: Unsigned, X: Unsigned> PrivatePow<Y, U1> for X
    where X: Mul<Y>
{
    type Output = Prod<X, Y>;
}

/// N is even
impl<Y: Unsigned, U: Unsigned, B: Bit, X: Unsigned> PrivatePow<Y, UInt<UInt<U, B>, B0>> for X
    where X: Mul,
          Square<X>: PrivatePow<Y, UInt<U, B>>
{
    type Output = PrivatePowOut<Square<X>, Y, UInt<U, B>>;
}

/// N is odd
impl<Y: Unsigned, U: Unsigned, B: Bit, X: Unsigned> PrivatePow<Y, UInt<UInt<U, B>, B1>> for X
    where X: Mul + Mul<Y>,
          Square<X>: PrivatePow<Prod<X, Y>, UInt<U, B>>
{
    type Output = PrivatePowOut<Square<X>, Prod<X, Y>, UInt<U, B>>;
}

// ---------------------------------------------------------------------------------------
// Dividing unsigned integers

// Here is the algorithm we use:
// Div:
//   Call PrivateDivFirstStep with C = Numerator.cmp(Divisor)
// PrivateDivFirstStep:
//   if Numerator < Divisor:
//     return 0
//   if Numerator == Divisor:
//     return 1
//   I = Len(Numerator) - Len(Divisor)
//   Divisor = Divisor << I
//   Call PrivateDiv with C = Numerator.cmp(Divisor), I = I, Q = 0, Remainder = Numerator
// PrivateDiv:
//   if I == 0:
//     if C == Less: # Can't do any more
//       return Q
//     if C == Equal # We are done, no remainder
//       return Q + 1
//     if C == Greater # Same as Equal, but we have a remainder
//       return Q + 1
//   # I > 0
//   if C == Less: # Divisor is too big
//     Call PrivateDiv with Divisor >> 1, I - 1, C = Remainder.cmp(Divisor)
//   if C == Equal: # Sweet, we're done early with no remainder
//     return Q + 2^I
//   if C == Greater: # Do a step and keep going
//     Q += 2^I
//     I -= 1
//     Remainder -= Divisor
//     Divisor = Divisor >> 1
//     C = Remainder.cmp(Divisor)
//     Call PrivateDiv

//  -----------------------------------------
// Div
impl<Ur: Unsigned> Div<Ur> for UTerm {
    type Output = UTerm;
    fn div(self, _: Ur) -> Self::Output {
        UTerm
    }
}

impl<Ul: Unsigned, Bl: Bit, Ur: Unsigned> Div<Ur> for UInt<Ul, Bl>
    where UInt<Ul, Bl>: Cmp<Ur>,
          UInt<Ul, Bl>: PrivateDivFirstStep<Compare<UInt<Ul, Bl>, Ur>, Ur>
{
    type Output = PrivateDivFirstStepQuot<UInt<Ul, Bl>, Compare<UInt<Ul, Bl>, Ur>, Ur>;
    fn div(self, _: Ur) -> Self::Output {
        unsafe { ::core::mem::uninitialized() }
    }
}

//  -----------------------------------------
// PrivateDivFirstStep

/// Numerator < Denominator: return 0
impl<Divisor: Unsigned, Numerator: Unsigned> PrivateDivFirstStep<Less, Divisor> for Numerator {
    type Quotient = U0;
    type Remainder = Numerator;
}

/// Numerator == Denominator: return 1
impl<Divisor: Unsigned, Numerator: Unsigned> PrivateDivFirstStep<Equal, Divisor> for Numerator {
    type Quotient = U1;
    type Remainder = U0;
}
/// Numerator > Denominator:
/// I = `Len`(Numerator) - `Len`(Denominator), Q = 0, Divisor <<= I,
/// C = Numerator.Cmp(Divisor), Remainder = Numerator
/// Call `PrivateDiv`
impl<Divisor: Unsigned, Numerator: Unsigned> PrivateDivFirstStep<Greater, Divisor> for Numerator
    where Numerator: BitDiff<Divisor> + Cmp<Shleft<Divisor, BitDiffOut<Numerator, Divisor>>>,
          Divisor: Shl<BitDiffOut<Numerator, Divisor>>,
          Numerator: PrivateDiv<Compare<Numerator, ShiftDiffOut<Divisor, Numerator>>,
                                BitDiffOut<Numerator, Divisor>,
                                U0,
                                ShiftDiffOut<Divisor, Numerator>>
{
    type Quotient = PrivateDivQuot<Numerator,
                   Compare<Numerator, ShiftDiffOut<Divisor, Numerator>>,
                   BitDiffOut<Numerator, Divisor>, // I
                   U0, // Q
                   ShiftDiffOut<Divisor, Numerator> /* Divisor */>;
    type Remainder = PrivateDivRem<Numerator,
                  Compare<Numerator, ShiftDiffOut<Divisor, Numerator>>,
                  BitDiffOut<Numerator, Divisor>, // I
                  U0, // Q
                  ShiftDiffOut<Divisor, Numerator> /* Divisor */>;
}

//  -----------------------------------------
// PrivateDiv with I == 0

/// Remainder < Divisor: return Q
impl<Q, Divisor, Remainder> PrivateDiv<Less, U0, Q, Divisor> for Remainder
    where Q: Unsigned,
          Divisor: Unsigned,
          Remainder: Unsigned
{
    type Quotient = Q;
    type Remainder = Remainder;
}

/// Remainder == Divisor: return Q + 1
impl<Q, Divisor, Remainder> PrivateDiv<Equal, U0, Q, Divisor> for Remainder
    where Q: Unsigned,
          Divisor: Unsigned,
          Remainder: Unsigned,
          Q: Add<B1>
{
    type Quotient = Add1<Q>;
    type Remainder = U0;
}

/// Remainder > Divisor: return Q + 1
impl<Q, Divisor, Remainder> PrivateDiv<Greater, U0, Q, Divisor> for Remainder
    where Q: Unsigned,
          Divisor: Unsigned,
          Remainder: Unsigned,
          Q: Add<B1>,
          Remainder: Sub<Divisor>
{
    type Quotient = Add1<Q>;
    type Remainder = Diff<Remainder, Divisor>;
}

//  -----------------------------------------
// PrivateDiv with I > 0

/// Remainder == Divisor: return Q + 2^I = Q + 1 << I
impl<Ui, Bi, Q, Divisor, Remainder> PrivateDiv<Equal, UInt<Ui, Bi>, Q, Divisor> for Remainder
    where Ui: Unsigned,
          Bi: Bit,
          Q: Unsigned,
          Divisor: Unsigned,
          Remainder: Unsigned,
          U1: Shl<UInt<Ui, Bi>>,
          Q: Add<Shleft<U1, UInt<Ui, Bi>>>
{
    type Quotient = Sum<Q, Shleft<U1, UInt<Ui, Bi>>>;
    type Remainder = U0;
}

/// Remainder < Divisor: Divisor >>= 1, I -= 1, C = Remainder.cmp(Divisor)
/// Call `PrivateDiv`
impl<Ui, Bi, Q, Divisor, Remainder> PrivateDiv<Less, UInt<Ui, Bi>, Q, Divisor> for Remainder
    where Ui: Unsigned,
          Bi: Bit,
          Q: Unsigned,
          Divisor: Unsigned,
          Remainder: Unsigned,
          Divisor: Shr<B1>,
          Remainder: Cmp<Shright<Divisor, B1>>,
          UInt<Ui, Bi>: Sub<B1>,
          Remainder: PrivateDiv<Compare<Remainder, Shright<Divisor, B1>>,
                                Sub1<UInt<Ui, Bi>>,
                                Q,
                                Shright<Divisor, B1>>
{
    type Quotient = PrivateDivQuot<Remainder,
                   Compare<Remainder, Shright<Divisor, B1>>, /* Remainder.cmp(New Divisor) */
                   Sub1<UInt<Ui, Bi>>,
                   Q,
                   Shright<Divisor, B1>>;

    type Remainder = PrivateDivRem<Remainder,
                  Compare<Remainder, Shright<Divisor, B1>>, /* Remainder.cmp(New Divisor) */
                  Sub1<UInt<Ui, Bi>>,
                  Q,
                  Shright<Divisor, B1>>;
}

/// Remainder > Divisor:
/// Q += 2^I, I -= 1, R -= D, D >>= 1, C = (new R).cmp(new D)
/// Call `PrivateDiv`
impl<Ui, Bi, Q, Divisor, Remainder> PrivateDiv<Greater, UInt<Ui, Bi>, Q, Divisor> for Remainder
    where Ui: Unsigned,
          Bi: Bit,
          Q: Unsigned,
          Divisor: Unsigned,
          Remainder: Unsigned,
          Divisor: Shr<B1>,
          Remainder: Sub<Divisor>,
          Diff<Remainder, Divisor>: Cmp<Shright<Divisor, B1>>,
          UInt<Ui, Bi>: Sub<B1>,
          U1: Shl<UInt<Ui, Bi>>,
          Q: Add<Shleft<U1, UInt<Ui, Bi>>>,
          Diff<Remainder, Divisor>: PrivateDiv<Compare<Diff<Remainder, Divisor>,
                                                       Shright<Divisor, B1>>,
                                               Sub1<UInt<Ui, Bi>>,
                                               Sum<Q, Shleft<U1, UInt<Ui, Bi>>>,
                                               Shright<Divisor, B1>>
{
    type Quotient = PrivateDivQuot<Diff<Remainder, Divisor>,
                   Compare<Diff<Remainder, Divisor>, Shright<Divisor, B1>>,
                   Sub1<UInt<Ui, Bi>>,
                   Sum<Q, Shleft<U1, UInt<Ui, Bi>>>,
                   Shright<Divisor, B1>>;

    type Remainder = PrivateDivRem<Diff<Remainder, Divisor>,
                  Compare<Diff<Remainder, Divisor>, Shright<Divisor, B1>>,
                  Sub1<UInt<Ui, Bi>>,
                  Sum<Q, Shleft<U1, UInt<Ui, Bi>>>,
                  Shright<Divisor, B1>>;
}

// ---------------------------------------------------------------------------------------
// Rem

impl<Ur: Unsigned> Rem<Ur> for UTerm {
    type Output = UTerm;
    fn rem(self, _: Ur) -> Self::Output {
        UTerm
    }
}

impl<Ul: Unsigned, Bl: Bit, Ur: Unsigned> Rem<Ur> for UInt<Ul, Bl>
    where UInt<Ul, Bl>: Cmp<Ur>,
          UInt<Ul, Bl>: PrivateDivFirstStep<Compare<UInt<Ul, Bl>, Ur>, Ur>
{
    type Output = PrivateDivFirstStepRem<UInt<Ul, Bl>, Compare<UInt<Ul, Bl>, Ur>, Ur>;
    fn rem(self, _: Ur) -> Self::Output {
        unsafe { ::core::mem::uninitialized() }
    }
}<|MERGE_RESOLUTION|>--- conflicted
+++ resolved
@@ -29,12 +29,9 @@
 //!
 
 use core::ops::{BitAnd, BitOr, BitXor, Shl, Shr, Add, Sub, Mul, Div, Rem};
-<<<<<<< HEAD
+use core::marker::PhantomData;
 use {NonZero, Ord, Greater, Equal, Less, Pow, Cmp, Len};
-=======
-use core::marker::PhantomData;
-use {NonZero, Ord, Greater, Equal, Less, Pow, Cmp};
->>>>>>> 22ba5b05
+
 use bit::{Bit, B0, B1};
 
 use private::{Trim, PrivateAnd, PrivateXor, PrivateSub, PrivateCmp, ShiftDiff, PrivateDiv,
