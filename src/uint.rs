
use std::marker::PhantomData;

use ::{Same, And, Or, Xor, Add, Sub, Shl, Shr, Mul};
use ::bit::{Bit, B0, B1};
use ::__private::{Trim, PrivateAnd, PrivateXor, PrivateSub};

pub use ::const_uints::{U0, U1, U2, U3, U4, U5, U6, U7, U8, U9, U10, U11, U12, U13, U14,
U15, U16, U17, U18, U19, U20, U21, U22, U23, U24, U25, U26, U27, U28, U29, U30, U31,
U32, U33, U34, U35, U36, U37, U38, U39, U40, U41, U42, U43, U44, U45, U46, U47, U48,
U49, U50, U51, U52, U53, U54, U55, U56, U57, U58, U59, U60, U61, U62, U63, U64, U65,
U66, U67, U68, U69, U70, U71, U72, U73, U74, U75, U76, U77, U78, U79, U80, U81, U82,
U83, U84, U85, U86, U87, U88, U89, U90, U91, U92, U93, U94, U95, U96, U97, U98, U99,
U100, U101, U102, U103, U104, U105, U106, U107, U108, U109, U110, U111, U112, U113,
U114, U115, U116, U117, U118, U119, U120, U121, U122, U123, U124, U125, U126, U127,
U128, U256, U512, U1024, U2048, U4096, U8192, U16384, U32768, U65536};

/// This trait is implemented for the all things that a `UInt` can take as a parameter,
/// which is just `UInt` and `UTerm` (used to terminate the `UInt`). It should not be
/// implemented for anything outside this crate.
pub trait Unsigned {
    fn to_int() -> u64;
}

/// The terminating type for `UInt`, it always comes after the most significant bit.
pub struct UTerm;

impl Unsigned for UTerm {
    fn to_int() -> u64 { 0 }
}

/// UInt is defined recursevly, where B is the least significant bit and U is the rest
/// of the number. U can be another UInt or UTerm. In order to keep numbers unique, leading
/// zeros are not allowed, so `UInt<UTerm, B0>` should never show up anywhere ever.
pub struct UInt<U: Unsigned, B: Bit> {
    _marker: PhantomData<(U, B)>
}

impl<U: Unsigned, B: Bit> Unsigned for UInt<U, B> {
    fn to_int() -> u64 {
        B::to_int() as u64 + 2*(U::to_int())
    }
}

impl<U: Unsigned> Same<U> for U {
    type Output = U;
}

#[test]
fn confirm_nums() {
    assert_eq!(0, U0::to_int());
    assert_eq!(1, U1::to_int());
    assert_eq!(2, U2::to_int());
    assert_eq!(3, U3::to_int());
    assert_eq!(4, U4::to_int());
    assert_eq!(5, U5::to_int());
    assert_eq!(6, U6::to_int());
    assert_eq!(7, U7::to_int());
    assert_eq!(8, U8::to_int());
    assert_eq!(9, U9::to_int());
    assert_eq!(10, U10::to_int());
    assert_eq!(11, U11::to_int());
    assert_eq!(12, U12::to_int());
    assert_eq!(13, U13::to_int());
    assert_eq!(14, U14::to_int());
    assert_eq!(15, U15::to_int());
}

// macro for testing operation results. Uses `Same` to ensure the types are equal and
// not just the values they evaluate to.
macro_rules! test_uint_op {
    ($Lhs:ident $op:ident $Rhs:ident = $Answer:ident) => (
        {
            type Test = <<$Lhs as $op<$Rhs>>::Output as Same<$Answer>>::Output;
            assert_eq!(<$Answer as Unsigned>::to_int(), <Test as Unsigned>::to_int());
        }
        );
}


// Adding bits to unsigned integers ------------------------------------------------------

/// Adding the 0 bit to any `Unsigned`: `U + B0 = U`
impl<U: Unsigned> Add<B0> for U {
    type Output = U;
}
/// Adding the 1 bit to a `UTerm`: `UTerm + B1 = UInt<UTerm, B1>`
impl Add<B1> for UTerm {
    type Output = UInt<UTerm, B1>;
}
/// Adding the 1 bit to a `UInt` with final bit 0: `UInt<U, B0> + B1 = UInt<U + B1>`
impl<U: Unsigned> Add<B1> for UInt<U, B0> {
    type Output = UInt<U, B1>;
}
/// Adding the 1 bit to a `UInt` with final bit 1: `UInt<U, B1> + B1 = UInt<U + B1, B0>`
impl<U: Unsigned> Add<B1> for UInt<U, B1> where U: Add<B1>, <U as Add<B1>>::Output: Unsigned {
    type Output = UInt<<U as Add<B1>>::Output, B0>;
}

#[test]
fn add_bits_to_uints() {
    test_uint_op!(U0 Add B1 = U1);
    test_uint_op!(U1 Add B1 = U2);
    test_uint_op!(U7 Add B1 = U8);
    test_uint_op!(U7 Add B0 = U7);
    test_uint_op!(U16 Add B0 = U16);
}
// Adding unsigned integers --------------------------------------------------------------

/// Adding `UTerm` to `UTerm`: `UTerm + UTerm = UTerm`
impl Add<UTerm> for UTerm {
    type Output = UTerm;
}
/// Adding `UInt` to `UTerm`: `UTerm + UInt<U, B> = UInt<U, B>`
impl<U: Unsigned, B: Bit> Add<UInt<U, B>> for UTerm {
    type Output = UInt<U, B>;
}
/// Adding `UTerm` to `UInt`: `UInt<U, B> + UTerm = UInt<U, B>`
impl<U: Unsigned, B: Bit> Add<UTerm> for UInt<U, B> {
    type Output = UInt<U, B>;
}
/// Adding unsigned integers: `UInt<Ul, Bl> + UInt<Ur, Br> = UInt<Ul + (Ur + Bl & Br), Bl ^ Br>`
impl<Bl: Bit, Ul: Unsigned, Br: Bit, Ur: Unsigned> Add<UInt<Ur, Br>> for UInt<Ul, Bl>
    where Bl: And<Br> + Xor<Br>,
          Ul: Add<<Ur as Add<<Bl as And<Br>>::Output>>::Output>,
          Ur: Add<<Bl as And<Br>>::Output>,
          <Ul as Add<<Ur as Add<<Bl as And<Br>>::Output>>::Output>>::Output: Unsigned,
          <Bl as Xor<Br>>::Output: Bit
{
    type Output = UInt<
        <Ul as Add<<Ur as Add<<Bl as And<Br>>::Output>>::Output>>::Output,
        <Bl as Xor<Br>>::Output>;
}

#[test]
fn add_uints() {
    test_uint_op!(U0 Add U0 = U0);
    test_uint_op!(U1 Add U0 = U1);
    test_uint_op!(U7 Add U2 = U9);
    test_uint_op!(U31 Add U31 = U62);
    test_uint_op!(U32 Add U31 = U63);
    test_uint_op!(U31 Add U32 = U63);
}

// Subtracting bits from unsigned integers -----------------------------------------------

/// Subtracting the 0 bit from any `Unsigned`: `U - B0 = U`
impl<U: Unsigned> Sub<B0> for U {
    type Output = U;
}
/// Subtracting the 1 bit from a `UInt` with final bit 1: `UInt<U, B1> - B1 = UInt<U, B0>`
impl<U: Unsigned, B: Bit> Sub<B1> for UInt<UInt<U, B>, B1> {
    type Output = UInt<UInt<U, B>, B0>;
}

// Subtracting the last 1 bit from a value
impl Sub<B1> for UInt<UTerm, B1> {
    type Output = UTerm;
}

/// Subtracting the 1 bit from a `UInt` with final bit 0: `UInt<U, B0> - B1 = UInt<U - B1, B1>`
impl<U: Unsigned> Sub<B1> for UInt<U, B0> where U:Sub<B1>, <U as Sub<B1>>::Output: Unsigned {
    type Output = UInt<<U as Sub<B1>>::Output, B1>;
}

#[test]
fn sub_bits_from_uints() {
    // Uncomment for error
    //test_uint_op!(U0 Sub B1 = U0);

    test_uint_op!(U0 Sub B0 = U0);
    test_uint_op!(U127 Sub B0 = U127);
    test_uint_op!(U128 Sub B0 = U128);

    test_uint_op!(U8 Sub B1 = U7);
    test_uint_op!(U9 Sub B1 = U8);
    test_uint_op!(U10 Sub B1 = U9);
    test_uint_op!(U128 Sub B1 = U127);
    test_uint_op!(U127 Sub B1 = U126);
}

// Subtracting unsigned integers ---------------------------------------------------------

/// A **type operation** used to determine when to borrow for subtraction. Notice that
/// this is a non-commutative operation, as we only borrow when we have 0 - 1.
///
/// Table:
/// ```
///  0 0 | 0
///  0 1 | 1
///  1 0 | 0
///  1 1 | 0
/// ```

trait Borrow<Rhs> {
    type Output;
}
/// We only borrow in this case; when we have `B0 - B1`
impl Borrow<B1> for B0 {
    type Output = B1;
}
/// We do not borrow in this case.
impl Borrow<B1> for B1 {
    type Output = B0;
}
/// We do not borrow in this case.
impl Borrow<B0> for B1 {
    type Output = B0;
}
/// We do not borrow in this case.
impl Borrow<B0> for B0 {
    type Output = B0;
}



/// Subtracting unsigned integers:
impl<Ul: Unsigned, Ur: Unsigned> Sub<Ur> for Ul
    where Ul: PrivateSub<Ur>,
          <Ul as PrivateSub<Ur>>::Output: Trim
{
    type Output = <<Ul as PrivateSub<Ur>>::Output as Trim>::Output;
}

/// Subtracting `UTerm` from anything: `U - UTerm = UTerm`
impl<U: Unsigned> PrivateSub<UTerm> for U {
    type Output = U;
}

/// `UInt<Ul, Bl> - UInt<Ur, Br> = UInt<(Ul - Bl Borrow Br) - Ur, Bl ^ Br>`
/// where `Borrow` is a **type operation** that only returns `B1` when
/// we need to borrow; `Bl = 0` and `Br = 1`. The rest of the time it returns `B0`.
impl<Bl: Bit, Ul: Unsigned, Br: Bit, Ur: Unsigned> PrivateSub<UInt<Ur, Br>> for UInt<Ul, Bl>
    where Bl: Xor<Br> + Borrow<Br>,
          Ul: Sub<<Bl as Borrow<Br>>::Output>,
          <Ul as Sub<<Bl as Borrow<Br>>::Output>>::Output: PrivateSub<Ur>,
          <<Ul as Sub<<Bl as Borrow<Br>>::Output>>::Output as PrivateSub<Ur>>::Output: Unsigned,
          <Bl as Xor<Br>>::Output: Bit
{
    type Output = UInt<
        <<Ul as Sub<<Bl as Borrow<Br>>::Output>>::Output as PrivateSub<Ur>>::Output,
        <Bl as Xor<Br>>::Output>;
}

#[test]
fn sub_uints() {
    // Uncomment for error:
    // test_uint_op!(U0 Sub U1 = U0);

    test_uint_op!(U0 Sub U0 = U0);
    test_uint_op!(U1 Sub U0 = U1);
    test_uint_op!(U1 Sub U1 = U0);
    test_uint_op!(U2 Sub U0 = U2);
    test_uint_op!(U2 Sub U1 = U1);
    test_uint_op!(U2 Sub U2 = U0);

    test_uint_op!(U64 Sub U32 = U32);
    test_uint_op!(U31 Sub U31 = U0);

    test_uint_op!(U32 Sub U31 = U1);
}

/// Anding `UTerm` with anything: `UTerm & X = UTerm`
impl<U: Unsigned> PrivateAnd<U> for UTerm {
    type Output = UTerm;
}
/// Anding `UTerm` with anything: `X & UTerm = UTerm`
impl<B: Bit, U: Unsigned> PrivateAnd<UTerm> for UInt<U, B> {
    type Output = UTerm;
}

/// Anding unsigned integers: `UInt<Ul, Bl> & UInt<Ur, Br> = UInt<Ul & Ur, Bl & Br>`
impl<Bl: Bit, Ul: Unsigned, Br: Bit, Ur: Unsigned> PrivateAnd<UInt<Ur, Br>> for UInt<Ul, Bl>
    where Ul: PrivateAnd<Ur>, Bl: And<Br>, <Bl as And<Br>>::Output: Bit,
        <Ul as PrivateAnd<Ur>>::Output: Unsigned
{
    type Output = UInt<
        <Ul as PrivateAnd<Ur>>::Output,
        <Bl as And<Br>>::Output>;
}

/// Anding unsigned integers.
/// We use our `PrivateAnd` operator and then `Trim` the output.
impl<Ul: Unsigned, Ur: Unsigned> And<Ur> for Ul
    where Ul: PrivateAnd<Ur>,
          <Ul as PrivateAnd<Ur>>::Output: Trim
{
    type Output = <<Ul as PrivateAnd<Ur>>::Output as Trim>::Output;
}

#[test]
fn and_uints() {
    test_uint_op!(U0 And U0 = U0);
    test_uint_op!(U1 And U0 = U0);
    test_uint_op!(U0 And U1 = U0);
    test_uint_op!(U1 And U1 = U1);

    test_uint_op!(U2 And U9 = U0);
    test_uint_op!(U9 And U2 = U0);
    test_uint_op!(U127 And U128 = U0);
    test_uint_op!(U3 And U7 = U3);
    test_uint_op!(U15 And U15 = U15);

    test_uint_op!(U120 And U105 = U104);
}

/// Oring `UTerm` with anything: `UTerm | X = X`
impl<U: Unsigned> Or<U> for UTerm {
    type Output = U;
}
/// Oring `UTerm` with anything: `X | UTerm = X`
impl<B: Bit, U: Unsigned> Or<UTerm> for UInt<U, B> {
    type Output = Self;
}

/// Oring unsigned integers: `UInt<Ul, Bl> | UInt<Ur, Br> = UInt<Ul | Ur, Bl | Br>`
impl<Bl: Bit, Ul: Unsigned, Br: Bit, Ur: Unsigned> Or<UInt<Ur, Br>> for UInt<Ul, Bl>
    where Ul: Or<Ur>, Bl: Or<Br>, <Bl as Or<Br>>::Output: Bit,
        <Ul as Or<Ur>>::Output: Unsigned
{
    type Output = UInt<
        <Ul as Or<Ur>>::Output,
        <Bl as Or<Br>>::Output>;
}

#[test]
fn or_uints() {
    test_uint_op!(U0 Or U0 = U0);
    test_uint_op!(U1 Or U0 = U1);
    test_uint_op!(U0 Or U1 = U1);
    test_uint_op!(U1 Or U1 = U1);


    test_uint_op!(U2 Or U9 = U11);
    test_uint_op!(U3 Or U7 = U7);

    test_uint_op!(U15 Or U15 = U15);
}

/// Exclusive-Oring `UTerm` with anything: `UTerm ^ X = X`
impl<U: Unsigned> PrivateXor<U> for UTerm {
    type Output = U;
}
/// Exclusive-Oring `UTerm` with anything: `X ^ UTerm = X`
impl<B: Bit, U: Unsigned> PrivateXor<UTerm> for UInt<U, B> {
    type Output = Self;
}

/// Exclusive-Oring unsigned integers: `UInt<Ul, Bl> ^ UInt<Ur, Br> = UInt<Ul ^ Ur, Bl ^ Br>`
impl<Bl: Bit, Ul: Unsigned, Br: Bit, Ur: Unsigned> PrivateXor<UInt<Ur, Br>> for UInt<Ul, Bl>
    where Ul: PrivateXor<Ur>, Bl: Xor<Br>, <Bl as Xor<Br>>::Output: Bit,
        <Ul as PrivateXor<Ur>>::Output: Unsigned
{
    type Output = UInt<
        <Ul as PrivateXor<Ur>>::Output,
        <Bl as Xor<Br>>::Output>;
}

/// Xoring unsigned integers.
/// We use our `PrivateAnd` operator and then `Trim` the output.
impl<Ul: Unsigned, Ur: Unsigned> Xor<Ur> for Ul
    where Ul: PrivateXor<Ur>,
          <Ul as PrivateXor<Ur>>::Output: Trim
{
    type Output = <<Ul as PrivateXor<Ur>>::Output as Trim>::Output;
}

#[test]
fn xor_uints() {
    test_uint_op!(U0 Xor U0 = U0);
    test_uint_op!(U1 Xor U0 = U1);
    test_uint_op!(U0 Xor U1 = U1);
    test_uint_op!(U1 Xor U1 = U0);

    test_uint_op!(U2 Xor U9 = U11);
    test_uint_op!(U3 Xor U7 = U4);

    test_uint_op!(U15 Xor U15 = U0);
}

/// Shifting left `UTerm` by anything: `UTerm << X = UTerm`
impl<U: Unsigned> Shl<U> for UTerm {
    type Output = UTerm;
}

/// Shifting left `UInt` by `UTerm`: `X << UTerm = X`
impl<U: Unsigned, B: Bit> Shl<UTerm> for UInt<U, B> {
    type Output = UInt<U, B>;
}

/// Shifting left by a zero bit: `X << B0 = X`
impl<U: Unsigned, B: Bit> Shl<B0> for UInt<U, B> {
    type Output = UInt<U, B>;
}

/// Shifting left by a one bit: `X << B1 = UInt<X, B0>`
impl<U: Unsigned, B: Bit> Shl<B1> for UInt<U, B> {
    type Output = UInt<UInt<U, B>, B0>;
}

/// Shifting left `UInt` by `UInt`: `X << Y` = `UInt(X, B0) << (Y - 1)`
impl<U: Unsigned, B: Bit, Ur: Unsigned, Br: Bit> Shl<UInt<Ur, Br>> for UInt<U, B>
where UInt<Ur, Br> : Sub<B1>,
    UInt<UInt<U, B>, B0> : Shl<<UInt<Ur, Br> as Sub<B1>>::Output>
{
    type Output =
        <
            UInt<UInt<U, B>, B0> as Shl<
                    <UInt<Ur, Br> as Sub<B1>>::Output
                >
        >::Output;
}

#[test]
fn shl_tests() {
    test_uint_op!(U0 Shl U0 = U0);
    test_uint_op!(U1 Shl U0 = U1);
    test_uint_op!(U0 Shl U1 = U0);
    test_uint_op!(U1 Shl U1 = U2);

    test_uint_op!(U2 Shl U9 = U1024);
    test_uint_op!(U7 Shl U3 = U56);

    test_uint_op!(U1 Shl U15 = U32768);
}

/// Shifting right a `UTerm` by anything: `UTerm >> X = UTerm`
impl<U: Unsigned> Shr<U> for UTerm {
    type Output = UTerm;
}

/// Shifting right `UInt` by `UTerm`: `X >> UTerm = X`
impl<U: Unsigned, B: Bit> Shr<UTerm> for UInt<U, B> {
    type Output = UInt<U, B>;
}

/// Shifting right by a zero bit: `X >> B0 = X`
impl<U: Unsigned, B: Bit> Shr<B0> for UInt<U, B> {
    type Output = UInt<U, B>;
}

/// Shifting right by a one bit: `UInt<X, B> >> B1 = X`
impl<U: Unsigned, B: Bit> Shr<B1> for UInt<U, B> {
    type Output = U;
}

/// Shifting right `UInt` by `UInt`: `UInt(U, B) >> Y` = `U >> (Y - 1)`
impl<U: Unsigned, B: Bit, Ur: Unsigned, Br: Bit> Shr<UInt<Ur, Br>> for UInt<U, B>
where UInt<Ur, Br> : Sub<B1>,
    U : Shr<<UInt<Ur, Br> as Sub<B1>>::Output>
{
    type Output = <U as Shr<<UInt<Ur, Br> as Sub<B1>>::Output>>::Output;
}

#[test]
fn shr_tests() {
<<<<<<< HEAD
    type Test0 = <U0 as Shr<U0>>::Output;
    assert_eq!(0, <Test0 as Unsigned>::to_int());
    type Test10 = <U1 as Shr<U0>>::Output;
    assert_eq!(1, <Test10 as Unsigned>::to_int());
    type Test01 = <U0 as Shr<U1>>::Output;
    assert_eq!(0, <Test01 as Unsigned>::to_int());
    type Test1 = <U1 as Shr<U1>>::Output;
    assert_eq!(0, <Test1 as Unsigned>::to_int());

    type Test92 = <U9 as Shr<U2>>::Output;
    assert_eq!(2, <Test92 as Unsigned>::to_int());
    type Test73 = <U7 as Shr<U3>>::Output;
    assert_eq!(0, <Test73 as Unsigned>::to_int());

    type TestLarge = <U65536 as Shr<U15>>::Output;
    assert_eq!(2, <TestLarge as Unsigned>::to_int());
}

// Multiplying unsigned integers ---------------------------------------------------------

/// Multiplying an unsigned integer by the 0 bit: `U * B0 = UTerm`
impl<U: Unsigned> Mul<B0> for U {
    type Output = UTerm;
}

/// Multiplying an unsigned integer by the 1 bit: `U * B1 = U`
impl<U: Unsigned> Mul<B1> for U {
    type Output = U;
}

/// Multiplying an unsigned integer by the UTerm: `U * UTerm = UTerm`
impl<U: Unsigned> Mul<UTerm> for U {
    type Output = UTerm;
}



=======
    test_uint_op!(U0 Shr U0 = U0);
    test_uint_op!(U1 Shr U0 = U1);
    test_uint_op!(U0 Shr U1 = U0);
    test_uint_op!(U1 Shr U1 = U0);

    test_uint_op!(U9 Shr U2 = U2);
    test_uint_op!(U7 Shr U3 = U0);

    test_uint_op!(U65536 Shr U15 = U2);
}
>>>>>>> 3a6b208f
<|MERGE_RESOLUTION|>--- conflicted
+++ resolved
@@ -454,45 +454,6 @@
 
 #[test]
 fn shr_tests() {
-<<<<<<< HEAD
-    type Test0 = <U0 as Shr<U0>>::Output;
-    assert_eq!(0, <Test0 as Unsigned>::to_int());
-    type Test10 = <U1 as Shr<U0>>::Output;
-    assert_eq!(1, <Test10 as Unsigned>::to_int());
-    type Test01 = <U0 as Shr<U1>>::Output;
-    assert_eq!(0, <Test01 as Unsigned>::to_int());
-    type Test1 = <U1 as Shr<U1>>::Output;
-    assert_eq!(0, <Test1 as Unsigned>::to_int());
-
-    type Test92 = <U9 as Shr<U2>>::Output;
-    assert_eq!(2, <Test92 as Unsigned>::to_int());
-    type Test73 = <U7 as Shr<U3>>::Output;
-    assert_eq!(0, <Test73 as Unsigned>::to_int());
-
-    type TestLarge = <U65536 as Shr<U15>>::Output;
-    assert_eq!(2, <TestLarge as Unsigned>::to_int());
-}
-
-// Multiplying unsigned integers ---------------------------------------------------------
-
-/// Multiplying an unsigned integer by the 0 bit: `U * B0 = UTerm`
-impl<U: Unsigned> Mul<B0> for U {
-    type Output = UTerm;
-}
-
-/// Multiplying an unsigned integer by the 1 bit: `U * B1 = U`
-impl<U: Unsigned> Mul<B1> for U {
-    type Output = U;
-}
-
-/// Multiplying an unsigned integer by the UTerm: `U * UTerm = UTerm`
-impl<U: Unsigned> Mul<UTerm> for U {
-    type Output = UTerm;
-}
-
-
-
-=======
     test_uint_op!(U0 Shr U0 = U0);
     test_uint_op!(U1 Shr U0 = U1);
     test_uint_op!(U0 Shr U1 = U0);
@@ -503,4 +464,23 @@
 
     test_uint_op!(U65536 Shr U15 = U2);
 }
->>>>>>> 3a6b208f
+
+// Multiplying unsigned integers ---------------------------------------------------------
+
+/// Multiplying an unsigned integer by the 0 bit: `U * B0 = UTerm`
+impl<U: Unsigned> Mul<B0> for U {
+    type Output = UTerm;
+}
+
+/// Multiplying an unsigned integer by the 1 bit: `U * B1 = U`
+impl<U: Unsigned> Mul<B1> for U {
+    type Output = U;
+}
+
+/// Multiplying an unsigned integer by the UTerm: `U * UTerm = UTerm`
+impl<U: Unsigned> Mul<UTerm> for U {
+    type Output = UTerm;
+}
+
+
+
